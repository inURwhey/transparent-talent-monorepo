// Path: apps/frontend/app/dashboard/components/columns.tsx
"use client"

import { ColumnDef } from "@tanstack/react-table"
import { ArrowUpDown, MoreHorizontal } from "lucide-react"
import { Button } from "@/components/ui/button"
import { Checkbox } from "@/components/ui/checkbox"
import {
  DropdownMenu,
  DropdownMenuContent,
  DropdownMenuItem,
  DropdownMenuLabel,
  DropdownMenuSeparator,
  DropdownMenuTrigger,
} from "@/components/ui/dropdown-menu"
import {
<<<<<<< HEAD
  Select,
=======
  Select, // ADDED: Import Shadcn Select
>>>>>>> 059f220c
  SelectContent,
  SelectItem,
  SelectTrigger,
  SelectValue,
<<<<<<< HEAD
} from "@/components/ui/select"
=======
} from "@/components/ui/select" // ADDED: Import Shadcn Select components
>>>>>>> 059f220c

// --- TYPE DEFINITIONS ---
// Keep types in sync with page.tsx
interface AIAnalysis {
  position_relevance_score: number;
  environment_fit_score: number;
}
interface TrackedJob {
  tracked_job_id: number;
  job_title: string;
  company_name: string;
  job_url: string;
  status: string;
  applied_at: string | null;
  created_at: string; // The date the job was saved
<<<<<<< HEAD
  is_excited: boolean; // New field for 'Excited?' column
=======
  is_excited: boolean; // ADDED: New field for 'Excited?' column
>>>>>>> 059f220c
  ai_analysis: AIAnalysis | null;
}

// --- PROPS FOR THE GETCOLUMNS FUNCTION ---
interface GetColumnsProps {
  handleStatusChange: (trackedJobId: number, newStatus: string) => void;
  handleRemoveJob: (trackedJobId: number) => void;
<<<<<<< HEAD
  handleToggleExcited: (trackedJobId: number, isExcited: boolean) => void;
=======
  handleToggleExcited: (trackedJobId: number, isExcited: boolean) => void; // ADDED: New callback for 'Excited?'
>>>>>>> 059f220c
}

// This function generates the column definitions.
// It takes callbacks as arguments to keep the column logic separate from the page logic.
export const getColumns = ({ handleStatusChange, handleRemoveJob, handleToggleExcited }: GetColumnsProps): ColumnDef<TrackedJob>[] => [
  {
    id: "select",
    header: ({ table }) => (<Checkbox checked={table.getIsAllPageRowsSelected()} onCheckedChange={(value) => table.toggleAllPageRowsSelected(!!value)} />),
    cell: ({ row }) => (<Checkbox checked={row.getIsSelected()} onCheckedChange={(value) => row.toggleSelected(!!value)} />),
    enableSorting: false,
    enableHiding: false,
  },
  {
    accessorKey: "is_excited", // NEW: Excitement column
    header: "Excited?",
    cell: ({ row }) => (
      <div className="flex items-center justify-center">
        <Checkbox
          checked={row.original.is_excited}
          onCheckedChange={(checked: boolean) => {
            handleToggleExcited(row.original.tracked_job_id, checked);
          }}
        />
      </div>
    ),
    enableSorting: true,
    enableHiding: true,
  },
  {
    accessorKey: "job_title",
    header: "Job",
    cell: ({ row }) => (<div className="font-medium">{row.original.job_title}<div className="text-sm text-muted-foreground">{row.original.company_name}</div></div>),
  },
  {
    accessorKey: "status",
    header: "Status",
    cell: ({ row }) => (
<<<<<<< HEAD
=======
      // MODIFIED: Replaced native select with Shadcn Select
>>>>>>> 059f220c
      <Select
        value={row.original.status}
        onValueChange={(newValue) => handleStatusChange(row.original.tracked_job_id, newValue)}
      >
        <SelectTrigger className="w-[180px] bg-gray-50">
          <SelectValue placeholder="Select Status" />
        </SelectTrigger>
        <SelectContent>
          <SelectItem value="Saved">Saved</SelectItem>
          <SelectItem value="Applied">Applied</SelectItem>
          <SelectItem value="Interviewing">Interviewing</SelectItem>
          <SelectItem value="Offer">Offer</SelectItem>
          <SelectItem value="Rejected">Rejected</SelectItem>
        </SelectContent>
      </Select>
    ),
  },
  {
    accessorKey: "relevance_score",
    header: ({ column }) => (<Button variant="ghost" onClick={() => column.toggleSorting(column.getIsSorted() === "asc")}>Relevance<ArrowUpDown className="ml-2 h-4 w-4" /></Button>),
    cell: ({ row }) => {
      const analysis = row.original.ai_analysis;
      if (!analysis || analysis.position_relevance_score == null || analysis.environment_fit_score == null) {
        return <div className="text-center text-muted-foreground">-</div>;
      }
      const score = analysis.position_relevance_score + analysis.environment_fit_score;
      return <div className="text-center font-medium">{score}</div>
    },
    sortingFn: (rowA, rowB) => {
      const scoreA = rowA.original.ai_analysis ? rowA.original.ai_analysis.position_relevance_score + rowA.original.ai_analysis.environment_fit_score : -1;
      const scoreB = rowB.original.ai_analysis ? rowB.original.ai_analysis.position_relevance_score + rowB.original.ai_analysis.environment_fit_score : -1;
      return scoreA - scoreB;
    }
  },
  {
    accessorKey: "is_excited", // MOVED: Excitement column is now after Relevance
    header: "Excited?",
    cell: ({ row }) => (
      <div className="flex items-center justify-center">
        <Checkbox
          checked={row.original.is_excited}
          onCheckedChange={(checked: boolean) => {
            handleToggleExcited(row.original.tracked_job_id, checked);
          }}
        />
      </div>
    ),
    enableSorting: true,
    enableHiding: true,
  },
  {
    accessorKey: "created_at",
    header: ({ column }) => (<Button variant="ghost" onClick={() => column.toggleSorting(column.getIsSorted() === "asc")}>Date Saved<ArrowUpDown className="ml-2 h-4 w-4" /></Button>),
    cell: ({ row }) => {
      const savedAt = row.original.created_at;
      if (!savedAt) { return <div className="text-center">-</div>; }
      return new Date(savedAt).toLocaleDateString();
    }
  },
  {
    accessorKey: "applied_at",
    header: ({ column }) => (<Button variant="ghost" onClick={() => column.toggleSorting(column.getIsSorted() === "asc")}>Date Applied<ArrowUpDown className="ml-2 h-4 w-4" /></Button>),
    cell: ({ row }) => {
      const appliedAt = row.original.applied_at;
      if (!appliedAt) { return <div className="text-center">-</div>; }
      return new Date(appliedAt).toLocaleDateString();
    }
  },
  {
    id: "actions",
    cell: ({ row }) => {
      const job = row.original;
      return (
        <DropdownMenu>
          <DropdownMenuTrigger asChild><Button variant="ghost" className="h-8 w-8 p-0"><MoreHorizontal className="h-4 w-4" /></Button></DropdownMenuTrigger>
          <DropdownMenuContent align="end">
            <DropdownMenuLabel>Actions</DropdownMenuLabel>
            <DropdownMenuItem onClick={() => navigator.clipboard.writeText(job.job_title)}>Copy Title</DropdownMenuItem>
            <DropdownMenuItem onClick={() => window.open(job.job_url, '_blank')}>View Post</DropdownMenuItem>
            <DropdownMenuSeparator />
            <DropdownMenuItem className="text-red-600" onClick={() => handleRemoveJob(job.tracked_job_id)}>Remove</DropdownMenuItem>
          </DropdownMenuContent>
        </DropdownMenu>
      )
    },
  },
]<|MERGE_RESOLUTION|>--- conflicted
+++ resolved
@@ -14,20 +14,12 @@
   DropdownMenuTrigger,
 } from "@/components/ui/dropdown-menu"
 import {
-<<<<<<< HEAD
   Select,
-=======
-  Select, // ADDED: Import Shadcn Select
->>>>>>> 059f220c
   SelectContent,
   SelectItem,
   SelectTrigger,
   SelectValue,
-<<<<<<< HEAD
 } from "@/components/ui/select"
-=======
-} from "@/components/ui/select" // ADDED: Import Shadcn Select components
->>>>>>> 059f220c
 
 // --- TYPE DEFINITIONS ---
 // Keep types in sync with page.tsx
@@ -43,11 +35,7 @@
   status: string;
   applied_at: string | null;
   created_at: string; // The date the job was saved
-<<<<<<< HEAD
   is_excited: boolean; // New field for 'Excited?' column
-=======
-  is_excited: boolean; // ADDED: New field for 'Excited?' column
->>>>>>> 059f220c
   ai_analysis: AIAnalysis | null;
 }
 
@@ -55,11 +43,7 @@
 interface GetColumnsProps {
   handleStatusChange: (trackedJobId: number, newStatus: string) => void;
   handleRemoveJob: (trackedJobId: number) => void;
-<<<<<<< HEAD
   handleToggleExcited: (trackedJobId: number, isExcited: boolean) => void;
-=======
-  handleToggleExcited: (trackedJobId: number, isExcited: boolean) => void; // ADDED: New callback for 'Excited?'
->>>>>>> 059f220c
 }
 
 // This function generates the column definitions.
@@ -97,10 +81,6 @@
     accessorKey: "status",
     header: "Status",
     cell: ({ row }) => (
-<<<<<<< HEAD
-=======
-      // MODIFIED: Replaced native select with Shadcn Select
->>>>>>> 059f220c
       <Select
         value={row.original.status}
         onValueChange={(newValue) => handleStatusChange(row.original.tracked_job_id, newValue)}
